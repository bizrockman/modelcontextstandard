--- conflicted
+++ resolved
@@ -4,11 +4,7 @@
 
 app = FastAPI(
     title="Fibonacci API",
-<<<<<<< HEAD
-    description="Gibt die n-te Fibonacci-Zahl zurück – als JSON.",
-=======
     description="Gibt die n-te Fibonacci-Zahl",
->>>>>>> 989000f2
     version="1.0.0",
 )
 
@@ -32,11 +28,7 @@
     "/tools/fibonacci",
     response_model=FibonacciResponse,
     tags=["Tools"],
-<<<<<<< HEAD
     summary="Die berechnete Fibonacci-Zahl",
-=======
-    summary="Fibonacci-Zahl",
->>>>>>> 989000f2
 )
 async def get_fibonacci(
     n: int = Query(..., ge=0, description="Position in der Fibonacci-Sequenz"),
